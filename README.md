# simplefs
simply a file system

## Pre-requisites

In order to build this crate install
[`pkg-config`](https://www.freedesktop.org/wiki/Software/pkg-config/) and fuse
v2.9+ 


on debian
```bash
<<<<<<< HEAD
sudo apt-get install libfuse-dev pkg-config gcc llvm libclang-dev clang
=======
sudo apt-get install libfuse-dev pkg-config
>>>>>>> 1e4953ad
```

## Example
run file block emulator and fs open example

```bash
cargo run -p simplefs --example emu
```<|MERGE_RESOLUTION|>--- conflicted
+++ resolved
@@ -10,11 +10,14 @@
 
 on debian
 ```bash
-<<<<<<< HEAD
 sudo apt-get install libfuse-dev pkg-config gcc llvm libclang-dev clang
-=======
-sudo apt-get install libfuse-dev pkg-config
->>>>>>> 1e4953ad
+```
+
+## Example
+run file block emulator and fs open example
+
+```bash
+cargo run -p simplefs --example emu
 ```
 
 ## Example
